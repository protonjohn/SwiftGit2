//
//  Repository.swift
//  SwiftGit2
//
//  Created by Matt Diephouse on 11/7/14.
//  Copyright (c) 2014 GitHub, Inc. All rights reserved.
//

import Foundation
import Result
import libgit2

public typealias CheckoutProgressBlock = (String?, Int, Int) -> Void

/// Helper function used as the libgit2 progress callback in git_checkout_options.
/// This is a function with a type signature of git_checkout_progress_cb.
private func checkoutProgressCallback(path: UnsafePointer<Int8>?, completedSteps: Int, totalSteps: Int, payload: UnsafeMutableRawPointer?) -> Void {
	if let payload = payload {
		let buffer = payload.assumingMemoryBound(to: CheckoutProgressBlock.self)
		let block: CheckoutProgressBlock
		if completedSteps < totalSteps {
			block = buffer.pointee
		} else {
			block = buffer.move()
			buffer.deallocate(capacity: 1)
		}
		block(path.flatMap(String.init(validatingUTF8:)), completedSteps, totalSteps)
	}
}

/// Helper function for initializing libgit2 git_checkout_options.
///
/// :param: strategy The strategy to be used when checking out the repo, see CheckoutStrategy
/// :param: progress A block that's called with the progress of the checkout.
/// :returns: Returns a git_checkout_options struct with the progress members set.
private func checkoutOptions(strategy: CheckoutStrategy, progress: CheckoutProgressBlock? = nil) -> git_checkout_options {
	// Do this because GIT_CHECKOUT_OPTIONS_INIT is unavailable in swift
	let pointer = UnsafeMutablePointer<git_checkout_options>.allocate(capacity: 1)
	git_checkout_init_options(pointer, UInt32(GIT_CHECKOUT_OPTIONS_VERSION))
	var options = pointer.move()
	pointer.deallocate(capacity: 1)

	options.checkout_strategy = strategy.gitCheckoutStrategy.rawValue

	if progress != nil {
		options.progress_cb = checkoutProgressCallback
		let blockPointer = UnsafeMutablePointer<CheckoutProgressBlock>.allocate(capacity: 1)
		blockPointer.initialize(to: progress!)
		options.progress_payload = UnsafeMutableRawPointer(blockPointer)
	}

	return options
}

private func fetchOptions(credentials: Credentials) -> git_fetch_options {
	let pointer = UnsafeMutablePointer<git_fetch_options>.allocate(capacity: 1)
	git_fetch_init_options(pointer, UInt32(GIT_FETCH_OPTIONS_VERSION))

	var options = pointer.move()

	pointer.deallocate(capacity: 1)

	options.callbacks.payload = credentials.toPointer()
	options.callbacks.credentials = credentialsCallback

	return options
}

private func cloneOptions(bare: Bool = false, localClone: Bool = false, fetchOptions: git_fetch_options? = nil,
	checkoutOptions: git_checkout_options? = nil) -> git_clone_options {

	let pointer = UnsafeMutablePointer<git_clone_options>.allocate(capacity: 1)
	git_clone_init_options(pointer, UInt32(GIT_CLONE_OPTIONS_VERSION))

	var options = pointer.move()

	pointer.deallocate(capacity: 1)

	options.bare = bare ? 1 : 0

	if localClone {
		options.local = GIT_CLONE_NO_LOCAL
	}

	if let checkoutOptions = checkoutOptions {
		options.checkout_opts = checkoutOptions
	}

	if let fetchOptions = fetchOptions {
		options.fetch_opts = fetchOptions
	}

	return options
}

/// A git repository.
final public class Repository {

	// MARK: - Creating Repositories

	/// Load the repository at the given URL.
	///
	/// URL - The URL of the repository.
	///
	/// Returns a `Result` with a `Repository` or an error.
	class public func at(_ url: URL) -> Result<Repository, NSError> {
		var pointer: OpaquePointer? = nil
		let result = url.withUnsafeFileSystemRepresentation {
			git_repository_open(&pointer, $0)
		}
<<<<<<< HEAD
		
		guard result == GIT_OK.rawValue else {
=======

		if result != GIT_OK.rawValue {
>>>>>>> 545bf126
			return Result.failure(NSError(gitError: result, pointOfFailure: "git_repository_open"))
		}

		let repository = Repository(pointer!)
		return Result.success(repository)
	}

	/// Clone the repository from a given URL.
	///
	/// remoteURL        - The URL of the remote repository
	/// localURL         - The URL to clone the remote repository into
	/// localClone       - Will not bypass the git-aware transport, even if remote is local.
	/// bare             - Clone remote as a bare repository.
	/// credentials      - Credentials to be used when connecting to the remote.
	/// checkoutStrategy - The checkout strategy to use, if being checked out.
	/// checkoutProgress - A block that's called with the progress of the checkout.
	///
	/// Returns a `Result` with a `Repository` or an error.
	class public func clone(from remoteURL: URL, to localURL: URL, localClone: Bool = false, bare: Bool = false,
		credentials: Credentials = .Default(), checkoutStrategy: CheckoutStrategy = .Safe, checkoutProgress: CheckoutProgressBlock? = nil) -> Result<Repository, NSError> {
			var options = cloneOptions(
				bare: bare, localClone: localClone,
				fetchOptions: fetchOptions(credentials: credentials),
				checkoutOptions: checkoutOptions(strategy: checkoutStrategy, progress: checkoutProgress))

			var pointer: OpaquePointer? = nil
			let remoteURLString = (remoteURL as NSURL).isFileReferenceURL() ? remoteURL.path : remoteURL.absoluteString
			let result = localURL.withUnsafeFileSystemRepresentation { localPath in
				git_clone(&pointer, remoteURLString, localPath, &options)
			}

			guard result == GIT_OK.rawValue else {
				return Result.failure(NSError(gitError: result, pointOfFailure: "git_clone"))
			}

			let repository = Repository(pointer!)
			return Result.success(repository)
	}

	// MARK: - Initializers

	/// Create an instance with a libgit2 `git_repository` object.
	///
	/// The Repository assumes ownership of the `git_repository` object.
	public init(_ pointer: OpaquePointer) {
		self.pointer = pointer

		let path = git_repository_workdir(pointer)
		self.directoryURL = path.map({ URL(fileURLWithPath: String(validatingUTF8: $0)!, isDirectory: true) })
	}

	deinit {
		git_repository_free(pointer)
	}

	// MARK: - Properties

	/// The underlying libgit2 `git_repository` object.
	public let pointer: OpaquePointer

	/// The URL of the repository's working directory, or `nil` if the
	/// repository is bare.
	public let directoryURL: URL?

	// MARK: - Object Lookups

	/// Load a libgit2 object and transform it to something else.
	///
	/// oid       - The OID of the object to look up.
	/// type      - The type of the object to look up.
	/// transform - A function that takes the libgit2 object and transforms it
	///             into something else.
	///
	/// Returns the result of calling `transform` or an error if the object
	/// cannot be loaded.
	private func withGitObject<T>(_ oid: OID, type: git_otype, transform: (OpaquePointer) -> Result<T, NSError>) -> Result<T, NSError> {
		var pointer: OpaquePointer? = nil
		var oid = oid.oid
		let result = git_object_lookup(&pointer, self.pointer, &oid, type)
<<<<<<< HEAD
		
		guard result == GIT_OK.rawValue else {
=======

		if result != GIT_OK.rawValue {
>>>>>>> 545bf126
			return Result.failure(NSError(gitError: result, pointOfFailure: "git_object_lookup"))
		}

		let value = transform(pointer!)
		git_object_free(pointer)
		return value
	}

	private func withGitObject<T>(_ oid: OID, type: git_otype, transform: (OpaquePointer) -> T) -> Result<T, NSError> {
		return withGitObject(oid, type: type) { Result.success(transform($0)) }
	}

	/// Loads the object with the given OID.
	///
	/// oid - The OID of the blob to look up.
	///
	/// Returns a `Blob`, `Commit`, `Tag`, or `Tree` if one exists, or an error.
	public func object(_ oid: OID) -> Result<ObjectType, NSError> {
		return withGitObject(oid, type: GIT_OBJ_ANY) { object in
			let type = git_object_type(object)
			if type == Blob.type {
				return Result.success(Blob(object))
			} else if type == Commit.type {
				return Result.success(Commit(object))
			} else if type == Tag.type {
				return Result.success(Tag(object))
			} else if type == Tree.type {
				return Result.success(Tree(object))
			}

			let error = NSError(
				domain: "org.libgit2.SwiftGit2",
				code: 1,
				userInfo: [
					NSLocalizedDescriptionKey: "Unrecognized git_otype '\(type)' for oid '\(oid)'.",
				]
			)
			return Result.failure(error)
		}
	}

	/// Loads the blob with the given OID.
	///
	/// oid - The OID of the blob to look up.
	///
	/// Returns the blob if it exists, or an error.
	public func blob(_ oid: OID) -> Result<Blob, NSError> {
		return withGitObject(oid, type: GIT_OBJ_BLOB) { Blob($0) }
	}

	/// Loads the commit with the given OID.
	///
	/// oid - The OID of the commit to look up.
	///
	/// Returns the commit if it exists, or an error.
	public func commit(_ oid: OID) -> Result<Commit, NSError> {
		return withGitObject(oid, type: GIT_OBJ_COMMIT) { Commit($0) }
	}

	/// Loads the tag with the given OID.
	///
	/// oid - The OID of the tag to look up.
	///
	/// Returns the tag if it exists, or an error.
	public func tag(_ oid: OID) -> Result<Tag, NSError> {
		return withGitObject(oid, type: GIT_OBJ_TAG) { Tag($0) }
	}

	/// Loads the tree with the given OID.
	///
	/// oid - The OID of the tree to look up.
	///
	/// Returns the tree if it exists, or an error.
	public func tree(_ oid: OID) -> Result<Tree, NSError> {
		return withGitObject(oid, type: GIT_OBJ_TREE) { Tree($0) }
	}

	/// Loads the referenced object from the pointer.
	///
	/// pointer - A pointer to an object.
	///
	/// Returns the object if it exists, or an error.
	public func object<T>(from pointer: PointerTo<T>) -> Result<T, NSError> {
		return withGitObject(pointer.oid, type: pointer.type) { T($0) }
	}

	/// Loads the referenced object from the pointer.
	///
	/// pointer - A pointer to an object.
	///
	/// Returns the object if it exists, or an error.
	public func object(from pointer: Pointer) -> Result<ObjectType, NSError> {
		switch pointer {
		case let .Blob(oid):
			return blob(oid).map { $0 as ObjectType }
		case let .Commit(oid):
			return commit(oid).map { $0 as ObjectType }
		case let .Tag(oid):
			return tag(oid).map { $0 as ObjectType }
		case let .Tree(oid):
			return tree(oid).map { $0 as ObjectType }
		}
	}

	// MARK: - Remote Lookups

	/// Loads all the remotes in the repository.
	///
	/// Returns an array of remotes, or an error.
	public func allRemotes() -> Result<[Remote], NSError> {
		let pointer = UnsafeMutablePointer<git_strarray>.allocate(capacity: 1)
		let result = git_remote_list(pointer, self.pointer)
<<<<<<< HEAD
		
		guard result == GIT_OK.rawValue else {
=======

		if result != GIT_OK.rawValue {
>>>>>>> 545bf126
			pointer.deallocate(capacity: 1)
			return Result.failure(NSError(gitError: result, pointOfFailure: "git_remote_list"))
		}

		let strarray = pointer.pointee
		let remotes: [Result<Remote, NSError>] = strarray.map {
			return self.remote(named: $0)
		}
		git_strarray_free(pointer)
		pointer.deallocate(capacity: 1)

		let error = remotes.reduce(nil) { $0 == nil ? $0 : $1.error }
		if let error = error {
			return Result.failure(error)
		}
		return Result.success(remotes.map { $0.value! })
	}

	/// Load a remote from the repository.
	///
	/// name - The name of the remote.
	///
	/// Returns the remote if it exists, or an error.
	public func remote(named name: String) -> Result<Remote, NSError> {
		var pointer: OpaquePointer? = nil
		let result = git_remote_lookup(&pointer, self.pointer, name)
<<<<<<< HEAD
		
		guard result == GIT_OK.rawValue else {
=======

		if result != GIT_OK.rawValue {
>>>>>>> 545bf126
			return Result.failure(NSError(gitError: result, pointOfFailure: "git_remote_lookup"))
		}

		let value = Remote(pointer!)
		git_remote_free(pointer)
		return Result.success(value)
	}

	// MARK: - Reference Lookups

	/// Load all the references with the given prefix (e.g. "refs/heads/")
	public func references(withPrefix prefix: String) -> Result<[ReferenceType], NSError> {
		let pointer = UnsafeMutablePointer<git_strarray>.allocate(capacity: 1)
		let result = git_reference_list(pointer, self.pointer)
<<<<<<< HEAD
		
		guard result == GIT_OK.rawValue else {
=======

		if result != GIT_OK.rawValue {
>>>>>>> 545bf126
			pointer.deallocate(capacity: 1)
			return Result.failure(NSError(gitError: result, pointOfFailure: "git_reference_list"))
		}

		let strarray = pointer.pointee
		let references = strarray
			.filter {
				$0.hasPrefix(prefix)
			}
			.map {
				self.reference(named: $0)
			}
		git_strarray_free(pointer)
		pointer.deallocate(capacity: 1)

		let error = references.reduce(nil) { $0 == nil ? $0 : $1.error }
		if let error = error {
			return Result.failure(error)
		}
		return Result.success(references.map { $0.value! })
	}

	/// Load the reference with the given long name (e.g. "refs/heads/master")
	///
	/// If the reference is a branch, a `Branch` will be returned. If the
	/// reference is a tag, a `TagReference` will be returned. Otherwise, a
	/// `Reference` will be returned.
	public func reference(named name: String) -> Result<ReferenceType, NSError> {
		var pointer: OpaquePointer? = nil
		let result = git_reference_lookup(&pointer, self.pointer, name)
<<<<<<< HEAD
		
		guard result == GIT_OK.rawValue else {
=======

		if result != GIT_OK.rawValue {
>>>>>>> 545bf126
			return Result.failure(NSError(gitError: result, pointOfFailure: "git_reference_lookup"))
		}

		let value = referenceWithLibGit2Reference(pointer!)
		git_reference_free(pointer)
		return Result.success(value)
	}

	/// Load and return a list of all local branches.
	public func localBranches() -> Result<[Branch], NSError> {
		return references(withPrefix: "refs/heads/")
			.map { (refs: [ReferenceType]) in
				return refs.map { $0 as! Branch }
			}
	}

	/// Load and return a list of all remote branches.
	public func remoteBranches() -> Result<[Branch], NSError> {
		return references(withPrefix: "refs/remotes/")
			.map { (refs: [ReferenceType]) in
				return refs.map { $0 as! Branch }
			}
	}

	/// Load the local branch with the given name (e.g., "master").
	public func localBranch(named name: String) -> Result<Branch, NSError> {
		return reference(named: "refs/heads/" + name).map { $0 as! Branch }
	}

	/// Load the remote branch with the given name (e.g., "origin/master").
	public func remoteBranch(named name: String) -> Result<Branch, NSError> {
		return reference(named: "refs/remotes/" + name).map { $0 as! Branch }
	}

	/// Load and return a list of all the `TagReference`s.
	public func allTags() -> Result<[TagReference], NSError> {
		return references(withPrefix: "refs/tags/")
			.map { (refs: [ReferenceType]) in
				return refs.map { $0 as! TagReference }
			}
	}

	/// Load the tag with the given name (e.g., "tag-2").
	public func tag(named name: String) -> Result<TagReference, NSError> {
		return reference(named: "refs/tags/" + name).map { $0 as! TagReference }
	}

	// MARK: - Working Directory

	/// Load the reference pointed at by HEAD.
	///
	/// When on a branch, this will return the current `Branch`.
	public func HEAD() -> Result<ReferenceType, NSError> {
		var pointer: OpaquePointer? = nil
		let result = git_repository_head(&pointer, self.pointer)
		guard result == GIT_OK.rawValue else {
			return Result.failure(NSError(gitError: result, pointOfFailure: "git_repository_head"))
		}
		let value = referenceWithLibGit2Reference(pointer!)
		git_reference_free(pointer)
		return Result.success(value)
	}

	/// Set HEAD to the given oid (detached).
	///
	/// :param: oid The OID to set as HEAD.
	/// :returns: Returns a result with void or the error that occurred.
	public func setHEAD(_ oid: OID) -> Result<(), NSError> {
		var oid = oid.oid
		let result = git_repository_set_head_detached(self.pointer, &oid)
		guard result == GIT_OK.rawValue else {
			return Result.failure(NSError(gitError: result, pointOfFailure: "git_repository_set_head"))
		}
		return Result.success()
	}

	/// Set HEAD to the given reference.
	///
	/// :param: reference The reference to set as HEAD.
	/// :returns: Returns a result with void or the error that occurred.
	public func setHEAD(_ reference: ReferenceType) -> Result<(), NSError> {
		let result = git_repository_set_head(self.pointer, reference.longName)
		guard result == GIT_OK.rawValue else {
			return Result.failure(NSError(gitError: result, pointOfFailure: "git_repository_set_head"))
		}
		return Result.success()
	}

	/// Check out HEAD.
	///
	/// :param: strategy The checkout strategy to use.
	/// :param: progress A block that's called with the progress of the checkout.
	/// :returns: Returns a result with void or the error that occurred.
	public func checkout(strategy: CheckoutStrategy, progress: CheckoutProgressBlock? = nil) -> Result<(), NSError> {
		var options = checkoutOptions(strategy: strategy, progress: progress)

		let result = git_checkout_head(self.pointer, &options)
		guard result == GIT_OK.rawValue else {
			return Result.failure(NSError(gitError: result, pointOfFailure: "git_checkout_head"))
		}

		return Result.success()
	}

	/// Check out the given OID.
	///
	/// :param: oid The OID of the commit to check out.
	/// :param: strategy The checkout strategy to use.
	/// :param: progress A block that's called with the progress of the checkout.
	/// :returns: Returns a result with void or the error that occurred.
	public func checkout(_ oid: OID, strategy: CheckoutStrategy, progress: CheckoutProgressBlock? = nil) -> Result<(), NSError> {
		return setHEAD(oid).flatMap { self.checkout(strategy: strategy, progress: progress) }
	}

	/// Check out the given reference.
	///
	/// :param: reference The reference to check out.
	/// :param: strategy The checkout strategy to use.
	/// :param: progress A block that's called with the progress of the checkout.
	/// :returns: Returns a result with void or the error that occurred.
	public func checkout(_ reference: ReferenceType, strategy: CheckoutStrategy, progress: CheckoutProgressBlock? = nil) -> Result<(), NSError> {
		return setHEAD(reference).flatMap { self.checkout(strategy: strategy, progress: progress) }
	}
}<|MERGE_RESOLUTION|>--- conflicted
+++ resolved
@@ -108,13 +108,8 @@
 		let result = url.withUnsafeFileSystemRepresentation {
 			git_repository_open(&pointer, $0)
 		}
-<<<<<<< HEAD
-		
-		guard result == GIT_OK.rawValue else {
-=======
-
-		if result != GIT_OK.rawValue {
->>>>>>> 545bf126
+
+		guard result == GIT_OK.rawValue else {
 			return Result.failure(NSError(gitError: result, pointOfFailure: "git_repository_open"))
 		}
 
@@ -194,13 +189,8 @@
 		var pointer: OpaquePointer? = nil
 		var oid = oid.oid
 		let result = git_object_lookup(&pointer, self.pointer, &oid, type)
-<<<<<<< HEAD
-		
-		guard result == GIT_OK.rawValue else {
-=======
-
-		if result != GIT_OK.rawValue {
->>>>>>> 545bf126
+
+		guard result == GIT_OK.rawValue else {
 			return Result.failure(NSError(gitError: result, pointOfFailure: "git_object_lookup"))
 		}
 
@@ -313,13 +303,8 @@
 	public func allRemotes() -> Result<[Remote], NSError> {
 		let pointer = UnsafeMutablePointer<git_strarray>.allocate(capacity: 1)
 		let result = git_remote_list(pointer, self.pointer)
-<<<<<<< HEAD
-		
-		guard result == GIT_OK.rawValue else {
-=======
-
-		if result != GIT_OK.rawValue {
->>>>>>> 545bf126
+
+		guard result == GIT_OK.rawValue else {
 			pointer.deallocate(capacity: 1)
 			return Result.failure(NSError(gitError: result, pointOfFailure: "git_remote_list"))
 		}
@@ -346,13 +331,8 @@
 	public func remote(named name: String) -> Result<Remote, NSError> {
 		var pointer: OpaquePointer? = nil
 		let result = git_remote_lookup(&pointer, self.pointer, name)
-<<<<<<< HEAD
-		
-		guard result == GIT_OK.rawValue else {
-=======
-
-		if result != GIT_OK.rawValue {
->>>>>>> 545bf126
+
+		guard result == GIT_OK.rawValue else {
 			return Result.failure(NSError(gitError: result, pointOfFailure: "git_remote_lookup"))
 		}
 
@@ -367,13 +347,8 @@
 	public func references(withPrefix prefix: String) -> Result<[ReferenceType], NSError> {
 		let pointer = UnsafeMutablePointer<git_strarray>.allocate(capacity: 1)
 		let result = git_reference_list(pointer, self.pointer)
-<<<<<<< HEAD
-		
-		guard result == GIT_OK.rawValue else {
-=======
-
-		if result != GIT_OK.rawValue {
->>>>>>> 545bf126
+
+		guard result == GIT_OK.rawValue else {
 			pointer.deallocate(capacity: 1)
 			return Result.failure(NSError(gitError: result, pointOfFailure: "git_reference_list"))
 		}
@@ -404,13 +379,8 @@
 	public func reference(named name: String) -> Result<ReferenceType, NSError> {
 		var pointer: OpaquePointer? = nil
 		let result = git_reference_lookup(&pointer, self.pointer, name)
-<<<<<<< HEAD
-		
-		guard result == GIT_OK.rawValue else {
-=======
-
-		if result != GIT_OK.rawValue {
->>>>>>> 545bf126
+
+		guard result == GIT_OK.rawValue else {
 			return Result.failure(NSError(gitError: result, pointOfFailure: "git_reference_lookup"))
 		}
 
