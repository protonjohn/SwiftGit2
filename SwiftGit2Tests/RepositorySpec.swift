//
//  RepositorySpec.swift
//  RepositorySpec
//
//  Created by Matt Diephouse on 11/7/14.
//  Copyright (c) 2014 GitHub, Inc. All rights reserved.
//

import Result
import SwiftGit2
import Nimble
import Quick
import Guanaco

class RepositorySpec: QuickSpec {
	override func spec() {
		describe("Repository.Type.at(_:)") {
			it("should work if the repo exists") {
				let repo = Fixtures.simpleRepository
				expect(repo.directoryURL).notTo(beNil())
			}
			
			it("should fail if the repo doesn't exist") {
				let url = URL(fileURLWithPath: "blah")
				let result = Repository.at(url)
				expect(result).to(haveFailed(beAnError(
					domain: equal(libGit2ErrorDomain),
					localizedDescription: match("Failed to resolve path")
				)))
			}
		}
<<<<<<< HEAD

		describe("Repository.Type.create(at:)") {
			it("should create a new repo at the specified location") {
				let remoteRepo = Fixtures.simpleRepository
				let localURL = self.temporaryURL(forPurpose: "local-create")
				let result = Repository.create(at: localURL)

				expect(result).to(haveSucceeded())

				if case .success(let clonedRepo) = result {
					expect(clonedRepo.directoryURL).notTo(beNil())
				}
			}
		}

=======
		
>>>>>>> 06a3b620
		describe("Repository.Type.clone(from:to:)") {
			it("should handle local clones") {
				let remoteRepo = Fixtures.simpleRepository
				let localURL = self.temporaryURL(forPurpose: "local-clone")
				let result = Repository.clone(from: remoteRepo.directoryURL!, to: localURL, localClone: true)
				
				expect(result).to(haveSucceeded())
				
				if case .success(let clonedRepo) = result {
					expect(clonedRepo.directoryURL).notTo(beNil())
				}
			}
			
			it("should handle bare clones") {
				let remoteRepo = Fixtures.simpleRepository
				let localURL = self.temporaryURL(forPurpose: "bare-clone")
				let result = Repository.clone(from: remoteRepo.directoryURL!, to: localURL, localClone: true, bare: true)
				
				expect(result).to(haveSucceeded())
				
				if case .success(let clonedRepo) = result {
					expect(clonedRepo.directoryURL).to(beNil())
				}
			}
			
			it("should have set a valid remote url") {
				let remoteRepo = Fixtures.simpleRepository
				let localURL = self.temporaryURL(forPurpose: "valid-remote-clone")
				let cloneResult = Repository.clone(from: remoteRepo.directoryURL!, to: localURL, localClone: true)
				
				expect(cloneResult).to(haveSucceeded())
				
				if case .success(let clonedRepo) = cloneResult {
					let remoteResult = clonedRepo.remote(named: "origin")
					expect(remoteResult).to(haveSucceeded())
					
					if case .success(let remote) = remoteResult {
						expect(remote.URL).to(equal(remoteRepo.directoryURL?.absoluteString))
					}
				}
			}
			
			it("should be able to clone a remote repository") {
				let remoteRepoURL = URL(string: "https://github.com/libgit2/libgit2.github.com.git")
				let localURL = self.temporaryURL(forPurpose: "public-remote-clone")
				let cloneResult = Repository.clone(from: remoteRepoURL!, to: localURL)
				
				expect(cloneResult).to(haveSucceeded())
				
				if case .success(let clonedRepo) = cloneResult {
					let remoteResult = clonedRepo.remote(named: "origin")
					expect(remoteResult).to(haveSucceeded())
					
					if case .success(let remote) = remoteResult {
						expect(remote.URL).to(equal(remoteRepoURL?.absoluteString))
					}
				}
			}
			
			let env = ProcessInfo.processInfo.environment
			
			if let privateRepo = env["SG2TestPrivateRepo"],
			   let gitUsername = env["SG2TestUsername"],
			   let publicKey = env["SG2TestPublicKey"],
			   let privateKey = env["SG2TestPrivateKey"],
			   let passphrase = env["SG2TestPassphrase"] {
				
				it("should be able to clone a remote repository requiring credentials") {
					let remoteRepoURL = URL(string: privateRepo)
					let localURL = self.temporaryURL(forPurpose: "private-remote-clone")
					let credentials = Credentials.sshMemory(username: gitUsername,
						publicKey: publicKey,
						privateKey: privateKey,
						passphrase: passphrase)
					
					let cloneResult = Repository.clone(from: remoteRepoURL!, to: localURL, credentials: credentials)
					
					expect(cloneResult).to(haveSucceeded())
					
					if case .success(let clonedRepo) = cloneResult {
						let remoteResult = clonedRepo.remote(named: "origin")
						expect(remoteResult).to(haveSucceeded())
						
						if case .success(let remote) = remoteResult {
							expect(remote.URL).to(equal(remoteRepoURL?.absoluteString))
						}
					}
				}
			}
		}
		
		describe("Repository.blob(_:)") {
			it("should return the commit if it exists") {
				let repo = Fixtures.simpleRepository
				let oid = OID(string: "41078396f5187daed5f673e4a13b185bbad71fba")!
				
				let result = repo.blob(oid)
				expect(result.map { $0.oid }).to(haveSucceeded(equal(oid)))
			}
			
			it("should error if the blob doesn't exist") {
				let repo = Fixtures.simpleRepository
				let oid = OID(string: "aaaaaaaaaaaaaaaaaaaaaaaaaaaaaaaaaaaaaaaa")!
				
				let result = repo.blob(oid)
				expect(result).to(haveFailed(beAnError(domain: equal(libGit2ErrorDomain))))
			}
			
			it("should error if the oid doesn't point to a blob") {
				let repo = Fixtures.simpleRepository
				// This is a tree in the repository
				let oid = OID(string: "f93e3a1a1525fb5b91020da86e44810c87a2d7bc")!
				
				let result = repo.blob(oid)
				expect(result).to(haveFailed())
			}
		}
		
		describe("Repository.commit(_:)") {
			it("should return the commit if it exists") {
				let repo = Fixtures.simpleRepository
				let oid = OID(string: "dc220a3f0c22920dab86d4a8d3a3cb7e69d6205a")!
				
				let result = repo.commit(oid)
				expect(result.map { $0.oid }).to(haveSucceeded(equal(oid)))
			}
			
			it("should error if the commit doesn't exist") {
				let repo = Fixtures.simpleRepository
				let oid = OID(string: "aaaaaaaaaaaaaaaaaaaaaaaaaaaaaaaaaaaaaaaa")!
				
				let result = repo.commit(oid)
				expect(result).to(haveFailed(beAnError(domain: equal(libGit2ErrorDomain))))
			}
			
			it("should error if the oid doesn't point to a commit") {
				let repo = Fixtures.simpleRepository
				// This is a tree in the repository
				let oid = OID(string: "f93e3a1a1525fb5b91020da86e44810c87a2d7bc")!
				
				let result = repo.commit(oid)
				expect(result).to(haveFailed(beAnError(domain: equal(libGit2ErrorDomain))))
			}
		}
		
		describe("Repository.tag(_:)") {
			it("should return the tag if it exists") {
				let repo = Fixtures.simpleRepository
				let oid = OID(string: "57943b8ee00348180ceeedc960451562750f6d33")!
				
				let result = repo.tag(oid)
				expect(result.map { $0.oid }).to(haveSucceeded(equal(oid)))
			}
			
			it("should error if the tag doesn't exist") {
				let repo = Fixtures.simpleRepository
				let oid = OID(string: "aaaaaaaaaaaaaaaaaaaaaaaaaaaaaaaaaaaaaaaa")!
				
				let result = repo.tag(oid)
				expect(result).to(haveFailed(beAnError(domain: equal(libGit2ErrorDomain))))
			}
			
			it("should error if the oid doesn't point to a tag") {
				let repo = Fixtures.simpleRepository
				// This is a commit in the repository
				let oid = OID(string: "dc220a3f0c22920dab86d4a8d3a3cb7e69d6205a")!
				
				let result = repo.tag(oid)
				expect(result).to(haveFailed(beAnError(domain: equal(libGit2ErrorDomain))))
			}
		}
		
		describe("Repository.tree(_:)") {
			it("should return the tree if it exists") {
				let repo = Fixtures.simpleRepository
				let oid = OID(string: "f93e3a1a1525fb5b91020da86e44810c87a2d7bc")!
				
				let result = repo.tree(oid)
				expect(result.map { $0.oid }).to(haveSucceeded(equal(oid)))
			}
			
			it("should error if the tree doesn't exist") {
				let repo = Fixtures.simpleRepository
				let oid = OID(string: "aaaaaaaaaaaaaaaaaaaaaaaaaaaaaaaaaaaaaaaa")!
				
				let result = repo.tree(oid)
				expect(result).to(haveFailed(beAnError(domain: equal(libGit2ErrorDomain))))
			}
			
			it("should error if the oid doesn't point to a tree") {
				let repo = Fixtures.simpleRepository
				// This is a commit in the repository
				let oid = OID(string: "dc220a3f0c22920dab86d4a8d3a3cb7e69d6205a")!
				
				let result = repo.tree(oid)
				expect(result).to(haveFailed(beAnError(domain: equal(libGit2ErrorDomain))))
			}
		}
		
		describe("Repository.object(_:)") {
			it("should work with a blob") {
				let repo   = Fixtures.simpleRepository
				let oid    = OID(string: "41078396f5187daed5f673e4a13b185bbad71fba")!
				let blob   = repo.blob(oid).value
				let result = repo.object(oid)
				expect(result.map { $0 as! Blob }).to(haveSucceeded(equal(blob)))
			}
			
			it("should work with a commit") {
				let repo   = Fixtures.simpleRepository
				let oid    = OID(string: "dc220a3f0c22920dab86d4a8d3a3cb7e69d6205a")!
				let commit = repo.commit(oid).value
				let result = repo.object(oid)
				expect(result.map { $0 as! Commit }).to(haveSucceeded(equal(commit)))
			}
			
			it("should work with a tag") {
				let repo   = Fixtures.simpleRepository
				let oid    = OID(string: "57943b8ee00348180ceeedc960451562750f6d33")!
				let tag    = repo.tag(oid).value
				let result = repo.object(oid)
				expect(result.map { $0 as! Tag }).to(haveSucceeded(equal(tag)))
			}
			
			it("should work with a tree") {
				let repo   = Fixtures.simpleRepository
				let oid    = OID(string: "f93e3a1a1525fb5b91020da86e44810c87a2d7bc")!
				let tree   = repo.tree(oid).value
				let result = repo.object(oid)
				expect(result.map { $0 as! Tree }).to(haveSucceeded(equal(tree)))
			}
			
			it("should error if there's no object with that oid") {
				let repo   = Fixtures.simpleRepository
				let oid    = OID(string: "aaaaaaaaaaaaaaaaaaaaaaaaaaaaaaaaaaaaaaaa")!
				let result = repo.object(oid)
				expect(result).to(haveFailed(beAnError(domain: equal(libGit2ErrorDomain))))
			}
		}
		
		describe("Repository.object(from: PointerTo)") {
			it("should work with commits") {
				let repo = Fixtures.simpleRepository
				let oid = OID(string: "dc220a3f0c22920dab86d4a8d3a3cb7e69d6205a")!
				
				let pointer = PointerTo<Commit>(oid)
				let commit = repo.commit(oid).value!
				expect(repo.object(from: pointer)).to(haveSucceeded(equal(commit)))
			}
			
			it("should work with trees") {
				let repo = Fixtures.simpleRepository
				let oid = OID(string: "f93e3a1a1525fb5b91020da86e44810c87a2d7bc")!
				
				let pointer = PointerTo<Tree>(oid)
				let tree = repo.tree(oid).value!
				expect(repo.object(from: pointer)).to(haveSucceeded(equal(tree)))
			}
			
			it("should work with blobs") {
				let repo = Fixtures.simpleRepository
				let oid = OID(string: "41078396f5187daed5f673e4a13b185bbad71fba")!
				
				let pointer = PointerTo<Blob>(oid)
				let blob = repo.blob(oid).value!
				expect(repo.object(from: pointer)).to(haveSucceeded(equal(blob)))
			}
			
			it("should work with tags") {
				let repo = Fixtures.simpleRepository
				let oid = OID(string: "57943b8ee00348180ceeedc960451562750f6d33")!
				
				let pointer = PointerTo<Tag>(oid)
				let tag = repo.tag(oid).value!
				expect(repo.object(from: pointer)).to(haveSucceeded(equal(tag)))
			}
		}
		
		describe("Repository.object(from: Pointer)") {
			it("should work with commits") {
				let repo = Fixtures.simpleRepository
				let oid = OID(string: "dc220a3f0c22920dab86d4a8d3a3cb7e69d6205a")!
				
				let pointer = Pointer.commit(oid)
				let commit = repo.commit(oid).value!
				let result = repo.object(from: pointer).map { $0 as! Commit }
				expect(result).to(haveSucceeded(equal(commit)))
			}
			
			it("should work with trees") {
				let repo = Fixtures.simpleRepository
				let oid = OID(string: "f93e3a1a1525fb5b91020da86e44810c87a2d7bc")!
				
				let pointer = Pointer.tree(oid)
				let tree = repo.tree(oid).value!
				let result = repo.object(from: pointer).map { $0 as! Tree }
				expect(result).to(haveSucceeded(equal(tree)))
			}
			
			it("should work with blobs") {
				let repo = Fixtures.simpleRepository
				let oid = OID(string: "41078396f5187daed5f673e4a13b185bbad71fba")!
				
				let pointer = Pointer.blob(oid)
				let blob = repo.blob(oid).value!
				let result = repo.object(from: pointer).map { $0 as! Blob }
				expect(result).to(haveSucceeded(equal(blob)))
			}
			
			it("should work with tags") {
				let repo = Fixtures.simpleRepository
				let oid = OID(string: "57943b8ee00348180ceeedc960451562750f6d33")!
				
				let pointer = Pointer.tag(oid)
				let tag = repo.tag(oid).value!
				let result = repo.object(from: pointer).map { $0 as! Tag }
				expect(result).to(haveSucceeded(equal(tag)))
			}
		}
		
		describe("Repository.allRemotes()") {
			it("should return an empty list if there are no remotes") {
				let repo = Fixtures.simpleRepository
				let result = repo.allRemotes()
				expect(result).to(haveSucceeded(beEmpty()))
			}
			
			it("should return all the remotes") {
				let repo = Fixtures.mantleRepository
				let remotes = repo.allRemotes()
				let names = remotes.map { $0.map { $0.name } }
				expect(remotes.map { $0.count }).to(haveSucceeded(equal(2)))
				expect(names).to(haveSucceeded(contain("origin", "upstream")))
			}
		}
		
		describe("Repository.remote(named:)") {
			it("should return the remote if it exists") {
				let repo = Fixtures.mantleRepository
				let result = repo.remote(named: "upstream")
				expect(result.map { $0.name }).to(haveSucceeded(equal("upstream")))
			}
			
			it("should error if the remote doesn't exist") {
				let repo = Fixtures.simpleRepository
				let result = repo.remote(named: "nonexistent")
				expect(result).to(haveFailed(beAnError(domain: equal(libGit2ErrorDomain))))
			}
		}
		
		describe("Repository.reference(named:)") {
			it("should return a local branch if it exists") {
				let name = "refs/heads/master"
				let result = Fixtures.simpleRepository.reference(named: name)
				expect(result.map { $0.longName }).to(haveSucceeded(equal(name)))
				expect(result.value as? Branch).notTo(beNil())
			}
			
			it("should return a remote branch if it exists") {
				let name = "refs/remotes/upstream/master"
				let result = Fixtures.mantleRepository.reference(named: name)
				expect(result.map { $0.longName }).to(haveSucceeded(equal(name)))
				expect(result.value as? Branch).notTo(beNil())
			}
			
			it("should return a tag if it exists") {
				let name = "refs/tags/tag-2"
				let result = Fixtures.simpleRepository.reference(named: name)
				expect(result.value?.longName).to(equal(name))
				expect(result.value as? TagReference).notTo(beNil())
			}
			
			it("should return the reference if it exists") {
				let name = "refs/other-ref"
				let result = Fixtures.simpleRepository.reference(named: name)
				expect(result.value?.longName).to(equal(name))
			}
			
			it("should error if the reference doesn't exist") {
				let result = Fixtures.simpleRepository.reference(named: "refs/heads/nonexistent")
				expect(result).to(haveFailed(beAnError(domain: equal(libGit2ErrorDomain))))
			}
		}
		
		describe("Repository.localBranches()") {
			it("should return all the local branches") {
				let repo = Fixtures.simpleRepository
				let expected = [
					repo.localBranch(named: "another-branch").value!,
					repo.localBranch(named: "master").value!,
					repo.localBranch(named: "yet-another-branch").value!,
				]
				expect(repo.localBranches().value).to(equal(expected))
			}
		}
		
		describe("Repository.remoteBranches()") {
			it("should return all the remote branches") {
				let repo = Fixtures.mantleRepository
				let expectedNames = [
					"origin/2.0-development",
					"origin/HEAD",
					"origin/bump-config",
					"origin/bump-xcconfigs",
					"origin/github-reversible-transformer",
					"origin/master",
					"origin/mtlmanagedobject",
					"origin/reversible-transformer",
					"origin/subclassing-notes",
					"upstream/2.0-development",
					"upstream/bump-config",
					"upstream/bump-xcconfigs",
					"upstream/github-reversible-transformer",
					"upstream/master",
					"upstream/mtlmanagedobject",
					"upstream/reversible-transformer",
					"upstream/subclassing-notes",
				]
				let expected = expectedNames.map { repo.remoteBranch(named: $0).value! }
				let actual = repo.remoteBranches().value!.sorted {
					return $0.longName.characters.lexicographicallyPrecedes($1.longName.characters)
				}
				expect(actual).to(equal(expected))
				expect(actual.map { $0.name }).to(equal(expectedNames))
			}
		}
		
		describe("Repository.localBranch(named:)") {
			it("should return the branch if it exists") {
				let result = Fixtures.simpleRepository.localBranch(named: "master")
				expect(result.value?.longName).to(equal("refs/heads/master"))
			}
			
			it("should error if the branch doesn't exists") {
				let result = Fixtures.simpleRepository.localBranch(named: "nonexistent")
				expect(result).to(haveFailed(beAnError(domain: equal(libGit2ErrorDomain))))
			}
		}
		
		describe("Repository.remoteBranch(named:)") {
			it("should return the branch if it exists") {
				let result = Fixtures.mantleRepository.remoteBranch(named: "upstream/master")
				expect(result.value?.longName).to(equal("refs/remotes/upstream/master"))
			}
			
			it("should error if the branch doesn't exists") {
				let result = Fixtures.simpleRepository.remoteBranch(named: "origin/nonexistent")
				expect(result).to(haveFailed(beAnError(domain: equal(libGit2ErrorDomain))))
			}
		}
		
		describe("Repository.allTags()") {
			it("should return all the tags") {
				let repo = Fixtures.simpleRepository
				let expected = [
					repo.tag(named: "tag-1").value!,
					repo.tag(named: "tag-2").value!,
				]
				expect(repo.allTags().value).to(equal(expected))
			}
		}
		
		describe("Repository.tag(named:)") {
			it("should return the tag if it exists") {
				let result = Fixtures.simpleRepository.tag(named: "tag-2")
				expect(result.value?.longName).to(equal("refs/tags/tag-2"))
			}
			
			it("should error if the branch doesn't exists") {
				let result = Fixtures.simpleRepository.tag(named: "nonexistent")
				expect(result).to(haveFailed(beAnError(domain: equal(libGit2ErrorDomain))))
			}
		}
		
		describe("Repository.HEAD()") {
			it("should work when on a branch") {
				let result = Fixtures.simpleRepository.HEAD()
				expect(result.value?.longName).to(equal("refs/heads/master"))
				expect(result.value?.shortName).to(equal("master"))
				expect(result.value as? Branch).notTo(beNil())
			}
			
			it("should work when on a detached HEAD") {
				let result = Fixtures.detachedHeadRepository.HEAD()
				expect(result.value?.longName).to(equal("HEAD"))
				expect(result.value?.shortName).to(beNil())
				expect(result.value?.oid).to(equal(OID(string: "315b3f344221db91ddc54b269f3c9af422da0f2e")!))
				expect(result.value as? Reference).notTo(beNil())
			}
		}
		
		describe("Repository.setHEAD(OID)") {
			it("should set HEAD to the OID") {
				let repo = Fixtures.simpleRepository
				let oid = OID(string: "315b3f344221db91ddc54b269f3c9af422da0f2e")!
				expect(repo.HEAD().value?.shortName).to(equal("master"))
				
				expect(repo.setHEAD(oid)).to(haveSucceeded())
				let HEAD = repo.HEAD().value
				expect(HEAD?.longName).to(equal("HEAD"))
				expect(HEAD?.oid).to(equal(oid))
				
				expect(repo.setHEAD(repo.localBranch(named: "master").value!)).to(haveSucceeded())
				expect(repo.HEAD().value?.shortName).to(equal("master"))
			}
		}
		
		describe("Repository.setHEAD(ReferenceType)") {
			it("should set HEAD to a branch") {
				let repo = Fixtures.detachedHeadRepository
				let oid = repo.HEAD().value!.oid
				expect(repo.HEAD().value?.longName).to(equal("HEAD"))
				
				let branch = repo.localBranch(named: "another-branch").value!
				expect(repo.setHEAD(branch)).to(haveSucceeded())
				expect(repo.HEAD().value?.shortName).to(equal(branch.name))
				
				expect(repo.setHEAD(oid)).to(haveSucceeded())
				expect(repo.HEAD().value?.longName).to(equal("HEAD"))
			}
		}
		
		describe("Repository.checkout()") {
			// We're not really equipped to test this yet. :(
		}
		
		describe("Repository.checkout(OID)") {
			it("should set HEAD") {
				let repo = Fixtures.simpleRepository
				let oid = OID(string: "315b3f344221db91ddc54b269f3c9af422da0f2e")!
				expect(repo.HEAD().value?.shortName).to(equal("master"))
				
				expect(repo.checkout(oid, strategy: CheckoutStrategy.None)).to(haveSucceeded())
				let HEAD = repo.HEAD().value
				expect(HEAD?.longName).to(equal("HEAD"))
				expect(HEAD?.oid).to(equal(oid))
				
				expect(repo.checkout(repo.localBranch(named: "master").value!, strategy: CheckoutStrategy.None)).to(haveSucceeded())
				expect(repo.HEAD().value?.shortName).to(equal("master"))
			}
			
			it("should call block on progress") {
				let repo = Fixtures.simpleRepository
				let oid = OID(string: "315b3f344221db91ddc54b269f3c9af422da0f2e")!
				expect(repo.HEAD().value?.shortName).to(equal("master"))
				
				expect(repo.checkout(oid, strategy: .None, progress: { (_, completedSteps, totalSteps) -> Void in
					expect(completedSteps).to(beLessThanOrEqualTo(totalSteps))
				})).to(haveSucceeded())
				
				let HEAD = repo.HEAD().value
				expect(HEAD?.longName).to(equal("HEAD"))
				expect(HEAD?.oid).to(equal(oid))
			}
		}
		
		describe("Repository.checkout(ReferenceType)") {
			it("should set HEAD") {
				let repo = Fixtures.detachedHeadRepository
				let oid = repo.HEAD().value!.oid
				expect(repo.HEAD().value?.longName).to(equal("HEAD"))
				
				let branch = repo.localBranch(named: "another-branch").value!
				expect(repo.checkout(branch, strategy: CheckoutStrategy.None)).to(haveSucceeded())
				expect(repo.HEAD().value?.shortName).to(equal(branch.name))
				
				expect(repo.checkout(oid, strategy: CheckoutStrategy.None)).to(haveSucceeded())
				expect(repo.HEAD().value?.longName).to(equal("HEAD"))
			}
		}
		
		describe("Repository.allCommits(in:)") {
			it("should return all (9) commits") {
				let repo = Fixtures.simpleRepository
				let branches = repo.localBranches().value!
				let expectedCount = 9
				let expectedMessages: [String] = [
					"List branches in README\n",
					"Create a README\n",
					"Merge branch 'alphabetize'\n",
					"Alphabetize branches\n",
					"List new branches\n",
					"List branches in README\n",
					"Create a README\n",
					"List branches in README\n",
					"Create a README\n"
				]
				var commitMessages: [String] = []
				for branch in branches {
					for commit in repo.commits(in: branch) {
						commitMessages.append(commit.value!.message)
					}
				}
				expect(commitMessages.count).to(equal(expectedCount))
				expect(commitMessages).to(equal(expectedMessages))
			}
		}
	}
	
	func temporaryURL(forPurpose purpose: String) -> URL {
		let globallyUniqueString = ProcessInfo.processInfo.globallyUniqueString
		let path = "\(NSTemporaryDirectory())\(globallyUniqueString)_\(purpose)"
		return URL(fileURLWithPath: path)
	}
}<|MERGE_RESOLUTION|>--- conflicted
+++ resolved
@@ -29,7 +29,6 @@
 				)))
 			}
 		}
-<<<<<<< HEAD
 
 		describe("Repository.Type.create(at:)") {
 			it("should create a new repo at the specified location") {
@@ -45,9 +44,6 @@
 			}
 		}
 
-=======
-		
->>>>>>> 06a3b620
 		describe("Repository.Type.clone(from:to:)") {
 			it("should handle local clones") {
 				let remoteRepo = Fixtures.simpleRepository
