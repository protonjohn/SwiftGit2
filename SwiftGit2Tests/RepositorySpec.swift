//
//  RepositorySpec.swift
//  RepositorySpec
//
//  Created by Matt Diephouse on 11/7/14.
//  Copyright (c) 2014 GitHub, Inc. All rights reserved.
//

import Result
import SwiftGit2
import Nimble
import Quick

class RepositorySpec: QuickSpec {
	override func spec() {
		describe("Repository.Type.at(_:)") {
			it("should work if the repo exists") {
				let repo = Fixtures.simpleRepository
				expect(repo.directoryURL).notTo(beNil())
			}

			it("should fail if the repo doesn't exist") {
				let url = URL(fileURLWithPath: "blah")
				let result = Repository.at(url)
				expect(result.error?.domain) == libGit2ErrorDomain
				expect(result.error?.localizedDescription).to(match("Failed to resolve path"))
			}
		}

		describe("Repository.Type.create(at:)") {
			it("should create a new repo at the specified location") {
				let localURL = self.temporaryURL(forPurpose: "local-create")
				let result = Repository.create(at: localURL)

				expect(result.error).to(beNil())

				if case .success(let clonedRepo) = result {
					expect(clonedRepo.directoryURL).notTo(beNil())
				}
			}
		}

		describe("Repository.Type.clone(from:to:)") {
			it("should handle local clones") {
				let remoteRepo = Fixtures.simpleRepository
				let localURL = self.temporaryURL(forPurpose: "local-clone")
				let result = Repository.clone(from: remoteRepo.directoryURL!, to: localURL, localClone: true)

				expect(result.error).to(beNil())

				if case .success(let clonedRepo) = result {
					expect(clonedRepo.directoryURL).notTo(beNil())
				}
			}

			it("should handle bare clones") {
				let remoteRepo = Fixtures.simpleRepository
				let localURL = self.temporaryURL(forPurpose: "bare-clone")
				let result = Repository.clone(from: remoteRepo.directoryURL!, to: localURL, localClone: true, bare: true)

				expect(result.error).to(beNil())

				if case .success(let clonedRepo) = result {
					expect(clonedRepo.directoryURL).to(beNil())
				}
			}

			it("should have set a valid remote url") {
				let remoteRepo = Fixtures.simpleRepository
				let localURL = self.temporaryURL(forPurpose: "valid-remote-clone")
				let cloneResult = Repository.clone(from: remoteRepo.directoryURL!, to: localURL, localClone: true)

				expect(cloneResult.error).to(beNil())

				if case .success(let clonedRepo) = cloneResult {
					let remoteResult = clonedRepo.remote(named: "origin")
					expect(remoteResult.error).to(beNil())

					if case .success(let remote) = remoteResult {
						expect(remote.URL).to(equal(remoteRepo.directoryURL?.absoluteString))
					}
				}
			}

			it("should be able to clone a remote repository") {
				let remoteRepoURL = URL(string: "https://github.com/libgit2/libgit2.github.com.git")
				let localURL = self.temporaryURL(forPurpose: "public-remote-clone")
				let cloneResult = Repository.clone(from: remoteRepoURL!, to: localURL)

				expect(cloneResult.error).to(beNil())

				if case .success(let clonedRepo) = cloneResult {
					let remoteResult = clonedRepo.remote(named: "origin")
					expect(remoteResult.error).to(beNil())

					if case .success(let remote) = remoteResult {
						expect(remote.URL).to(equal(remoteRepoURL?.absoluteString))
					}
				}
			}

			let env = ProcessInfo.processInfo.environment

			if let privateRepo = env["SG2TestPrivateRepo"],
			   let gitUsername = env["SG2TestUsername"],
			   let publicKey = env["SG2TestPublicKey"],
			   let privateKey = env["SG2TestPrivateKey"],
			   let passphrase = env["SG2TestPassphrase"] {

				it("should be able to clone a remote repository requiring credentials") {
					let remoteRepoURL = URL(string: privateRepo)
					let localURL = self.temporaryURL(forPurpose: "private-remote-clone")
					let credentials = Credentials.sshMemory(username: gitUsername,
						publicKey: publicKey,
						privateKey: privateKey,
						passphrase: passphrase)

					let cloneResult = Repository.clone(from: remoteRepoURL!, to: localURL, credentials: credentials)

					expect(cloneResult.error).to(beNil())

					if case .success(let clonedRepo) = cloneResult {
						let remoteResult = clonedRepo.remote(named: "origin")
						expect(remoteResult.error).to(beNil())

						if case .success(let remote) = remoteResult {
							expect(remote.URL).to(equal(remoteRepoURL?.absoluteString))
						}
					}
				}
			}
		}

		describe("Repository.blob(_:)") {
			it("should return the commit if it exists") {
				let repo = Fixtures.simpleRepository
				let oid = OID(string: "41078396f5187daed5f673e4a13b185bbad71fba")!

				let result = repo.blob(oid)
				expect(result.map { $0.oid }.value) == oid
			}

			it("should error if the blob doesn't exist") {
				let repo = Fixtures.simpleRepository
				let oid = OID(string: "aaaaaaaaaaaaaaaaaaaaaaaaaaaaaaaaaaaaaaaa")!

				let result = repo.blob(oid)
				expect(result.error?.domain) == libGit2ErrorDomain
			}

			it("should error if the oid doesn't point to a blob") {
				let repo = Fixtures.simpleRepository
				// This is a tree in the repository
				let oid = OID(string: "f93e3a1a1525fb5b91020da86e44810c87a2d7bc")!

				let result = repo.blob(oid)
				expect(result.error).notTo(beNil())
			}
		}

		describe("Repository.commit(_:)") {
			it("should return the commit if it exists") {
				let repo = Fixtures.simpleRepository
				let oid = OID(string: "dc220a3f0c22920dab86d4a8d3a3cb7e69d6205a")!

				let result = repo.commit(oid)
				expect(result.map { $0.oid }.value) == oid
			}

			it("should error if the commit doesn't exist") {
				let repo = Fixtures.simpleRepository
				let oid = OID(string: "aaaaaaaaaaaaaaaaaaaaaaaaaaaaaaaaaaaaaaaa")!

				let result = repo.commit(oid)
				expect(result.error?.domain) == libGit2ErrorDomain
			}

			it("should error if the oid doesn't point to a commit") {
				let repo = Fixtures.simpleRepository
				// This is a tree in the repository
				let oid = OID(string: "f93e3a1a1525fb5b91020da86e44810c87a2d7bc")!

				let result = repo.commit(oid)
				expect(result.error?.domain) == libGit2ErrorDomain
			}
		}

		describe("Repository.tag(_:)") {
			it("should return the tag if it exists") {
				let repo = Fixtures.simpleRepository
				let oid = OID(string: "57943b8ee00348180ceeedc960451562750f6d33")!

				let result = repo.tag(oid)
				expect(result.map { $0.oid }.value) == oid
			}

			it("should error if the tag doesn't exist") {
				let repo = Fixtures.simpleRepository
				let oid = OID(string: "aaaaaaaaaaaaaaaaaaaaaaaaaaaaaaaaaaaaaaaa")!

				let result = repo.tag(oid)
				expect(result.error?.domain) == libGit2ErrorDomain
			}

			it("should error if the oid doesn't point to a tag") {
				let repo = Fixtures.simpleRepository
				// This is a commit in the repository
				let oid = OID(string: "dc220a3f0c22920dab86d4a8d3a3cb7e69d6205a")!

				let result = repo.tag(oid)
				expect(result.error?.domain) == libGit2ErrorDomain
			}
		}

		describe("Repository.tree(_:)") {
			it("should return the tree if it exists") {
				let repo = Fixtures.simpleRepository
				let oid = OID(string: "f93e3a1a1525fb5b91020da86e44810c87a2d7bc")!

				let result = repo.tree(oid)
				expect(result.map { $0.oid }.value) == oid
			}

			it("should error if the tree doesn't exist") {
				let repo = Fixtures.simpleRepository
				let oid = OID(string: "aaaaaaaaaaaaaaaaaaaaaaaaaaaaaaaaaaaaaaaa")!

				let result = repo.tree(oid)
				expect(result.error?.domain) == libGit2ErrorDomain
			}

			it("should error if the oid doesn't point to a tree") {
				let repo = Fixtures.simpleRepository
				// This is a commit in the repository
				let oid = OID(string: "dc220a3f0c22920dab86d4a8d3a3cb7e69d6205a")!

				let result = repo.tree(oid)
				expect(result.error?.domain) == libGit2ErrorDomain
			}
		}

		describe("Repository.object(_:)") {
			it("should work with a blob") {
				let repo   = Fixtures.simpleRepository
				let oid    = OID(string: "41078396f5187daed5f673e4a13b185bbad71fba")!
				let blob   = repo.blob(oid).value
				let result = repo.object(oid)
				expect(result.map { $0 as! Blob }.value) == blob
			}

			it("should work with a commit") {
				let repo   = Fixtures.simpleRepository
				let oid    = OID(string: "dc220a3f0c22920dab86d4a8d3a3cb7e69d6205a")!
				let commit = repo.commit(oid).value
				let result = repo.object(oid)
				expect(result.map { $0 as! Commit }.value) == commit
			}

			it("should work with a tag") {
				let repo   = Fixtures.simpleRepository
				let oid    = OID(string: "57943b8ee00348180ceeedc960451562750f6d33")!
				let tag    = repo.tag(oid).value
				let result = repo.object(oid)
				expect(result.map { $0 as! Tag }.value) == tag
			}

			it("should work with a tree") {
				let repo   = Fixtures.simpleRepository
				let oid    = OID(string: "f93e3a1a1525fb5b91020da86e44810c87a2d7bc")!
				let tree   = repo.tree(oid).value
				let result = repo.object(oid)
				expect(result.map { $0 as! Tree }.value) == tree
			}

			it("should error if there's no object with that oid") {
				let repo   = Fixtures.simpleRepository
				let oid    = OID(string: "aaaaaaaaaaaaaaaaaaaaaaaaaaaaaaaaaaaaaaaa")!
				let result = repo.object(oid)
				expect(result.error?.domain) == libGit2ErrorDomain
			}
		}

		describe("Repository.object(from: PointerTo)") {
			it("should work with commits") {
				let repo = Fixtures.simpleRepository
				let oid = OID(string: "dc220a3f0c22920dab86d4a8d3a3cb7e69d6205a")!

				let pointer = PointerTo<Commit>(oid)
				let commit = repo.commit(oid).value!
				expect(repo.object(from: pointer).value) == commit
			}

			it("should work with trees") {
				let repo = Fixtures.simpleRepository
				let oid = OID(string: "f93e3a1a1525fb5b91020da86e44810c87a2d7bc")!

				let pointer = PointerTo<Tree>(oid)
				let tree = repo.tree(oid).value!
				expect(repo.object(from: pointer).value) == tree
			}

			it("should work with blobs") {
				let repo = Fixtures.simpleRepository
				let oid = OID(string: "41078396f5187daed5f673e4a13b185bbad71fba")!

				let pointer = PointerTo<Blob>(oid)
				let blob = repo.blob(oid).value!
				expect(repo.object(from: pointer).value) == blob
			}

			it("should work with tags") {
				let repo = Fixtures.simpleRepository
				let oid = OID(string: "57943b8ee00348180ceeedc960451562750f6d33")!

				let pointer = PointerTo<Tag>(oid)
				let tag = repo.tag(oid).value!
				expect(repo.object(from: pointer).value) == tag
			}
		}

		describe("Repository.object(from: Pointer)") {
			it("should work with commits") {
				let repo = Fixtures.simpleRepository
				let oid = OID(string: "dc220a3f0c22920dab86d4a8d3a3cb7e69d6205a")!

				let pointer = Pointer.commit(oid)
				let commit = repo.commit(oid).value!
				let result = repo.object(from: pointer).map { $0 as! Commit }
				expect(result.value) == commit
			}

			it("should work with trees") {
				let repo = Fixtures.simpleRepository
				let oid = OID(string: "f93e3a1a1525fb5b91020da86e44810c87a2d7bc")!

				let pointer = Pointer.tree(oid)
				let tree = repo.tree(oid).value!
				let result = repo.object(from: pointer).map { $0 as! Tree }
				expect(result.value) == tree
			}

			it("should work with blobs") {
				let repo = Fixtures.simpleRepository
				let oid = OID(string: "41078396f5187daed5f673e4a13b185bbad71fba")!

				let pointer = Pointer.blob(oid)
				let blob = repo.blob(oid).value!
				let result = repo.object(from: pointer).map { $0 as! Blob }
				expect(result.value) == blob
			}

			it("should work with tags") {
				let repo = Fixtures.simpleRepository
				let oid = OID(string: "57943b8ee00348180ceeedc960451562750f6d33")!

				let pointer = Pointer.tag(oid)
				let tag = repo.tag(oid).value!
				let result = repo.object(from: pointer).map { $0 as! Tag }
				expect(result.value) == tag
			}
		}

		describe("Repository.allRemotes()") {
			it("should return an empty list if there are no remotes") {
				let repo = Fixtures.simpleRepository
				let result = repo.allRemotes()
				expect(result.value) == []
			}

			it("should return all the remotes") {
				let repo = Fixtures.mantleRepository
				let remotes = repo.allRemotes()
				let names = remotes.map { $0.map { $0.name } }
				expect(remotes.map { $0.count }.value) == 2
				expect(names.value).to(contain("origin", "upstream"))
			}
		}

		describe("Repository.remote(named:)") {
			it("should return the remote if it exists") {
				let repo = Fixtures.mantleRepository
				let result = repo.remote(named: "upstream")
				expect(result.map { $0.name }.value) == "upstream"
			}

			it("should error if the remote doesn't exist") {
				let repo = Fixtures.simpleRepository
				let result = repo.remote(named: "nonexistent")
				expect(result.error?.domain) == libGit2ErrorDomain
			}
		}

		describe("Repository.reference(named:)") {
			it("should return a local branch if it exists") {
				let name = "refs/heads/master"
				let result = Fixtures.simpleRepository.reference(named: name)
				expect(result.map { $0.longName }.value) == name
				expect(result.value as? Branch).notTo(beNil())
			}

			it("should return a remote branch if it exists") {
				let name = "refs/remotes/upstream/master"
				let result = Fixtures.mantleRepository.reference(named: name)
				expect(result.map { $0.longName }.value) == name
				expect(result.value as? Branch).notTo(beNil())
			}

			it("should return a tag if it exists") {
				let name = "refs/tags/tag-2"
				let result = Fixtures.simpleRepository.reference(named: name)
				expect(result.value?.longName).to(equal(name))
				expect(result.value as? TagReference).notTo(beNil())
			}

			it("should return the reference if it exists") {
				let name = "refs/other-ref"
				let result = Fixtures.simpleRepository.reference(named: name)
				expect(result.value?.longName).to(equal(name))
			}

			it("should error if the reference doesn't exist") {
				let result = Fixtures.simpleRepository.reference(named: "refs/heads/nonexistent")
				expect(result.error?.domain) == libGit2ErrorDomain
			}
		}

		describe("Repository.localBranches()") {
			it("should return all the local branches") {
				let repo = Fixtures.simpleRepository
				let expected = [
					repo.localBranch(named: "another-branch").value!,
					repo.localBranch(named: "master").value!,
					repo.localBranch(named: "yet-another-branch").value!,
				]
				expect(repo.localBranches().value).to(equal(expected))
			}
		}

		describe("Repository.remoteBranches()") {
			it("should return all the remote branches") {
				let repo = Fixtures.mantleRepository
				let expectedNames = [
					"origin/2.0-development",
					"origin/HEAD",
					"origin/bump-config",
					"origin/bump-xcconfigs",
					"origin/github-reversible-transformer",
					"origin/master",
					"origin/mtlmanagedobject",
					"origin/reversible-transformer",
					"origin/subclassing-notes",
					"upstream/2.0-development",
					"upstream/bump-config",
					"upstream/bump-xcconfigs",
					"upstream/github-reversible-transformer",
					"upstream/master",
					"upstream/mtlmanagedobject",
					"upstream/reversible-transformer",
					"upstream/subclassing-notes",
				]
				let expected = expectedNames.map { repo.remoteBranch(named: $0).value! }
				let actual = repo.remoteBranches().value!.sorted {
					return $0.longName.lexicographicallyPrecedes($1.longName)
				}
				expect(actual).to(equal(expected))
				expect(actual.map { $0.name }).to(equal(expectedNames))
			}
		}

		describe("Repository.localBranch(named:)") {
			it("should return the branch if it exists") {
				let result = Fixtures.simpleRepository.localBranch(named: "master")
				expect(result.value?.longName).to(equal("refs/heads/master"))
			}

			it("should error if the branch doesn't exists") {
				let result = Fixtures.simpleRepository.localBranch(named: "nonexistent")
				expect(result.error?.domain) == libGit2ErrorDomain
			}
		}

		describe("Repository.remoteBranch(named:)") {
			it("should return the branch if it exists") {
				let result = Fixtures.mantleRepository.remoteBranch(named: "upstream/master")
				expect(result.value?.longName).to(equal("refs/remotes/upstream/master"))
			}

			it("should error if the branch doesn't exists") {
				let result = Fixtures.simpleRepository.remoteBranch(named: "origin/nonexistent")
				expect(result.error?.domain) == libGit2ErrorDomain
			}
		}

<<<<<<< HEAD
=======
		describe("Repository.fetch(_:)") {
			it("should fetch the data") {
				let repo = Fixtures.mantleRepository
				let remote = repo.remote(named: "origin").value!
				expect(repo.fetch(remote).value).toNot(beNil())
			}
		}

>>>>>>> c0c38222
		describe("Repository.allTags()") {
			it("should return all the tags") {
				let repo = Fixtures.simpleRepository
				let expected = [
					repo.tag(named: "tag-1").value!,
					repo.tag(named: "tag-2").value!,
				]
				expect(repo.allTags().value).to(equal(expected))
			}
		}

		describe("Repository.tag(named:)") {
			it("should return the tag if it exists") {
				let result = Fixtures.simpleRepository.tag(named: "tag-2")
				expect(result.value?.longName).to(equal("refs/tags/tag-2"))
			}

			it("should error if the branch doesn't exists") {
				let result = Fixtures.simpleRepository.tag(named: "nonexistent")
				expect(result.error?.domain) == libGit2ErrorDomain
			}
		}

		describe("Repository.HEAD()") {
			it("should work when on a branch") {
				let result = Fixtures.simpleRepository.HEAD()
				expect(result.value?.longName).to(equal("refs/heads/master"))
				expect(result.value?.shortName).to(equal("master"))
				expect(result.value as? Branch).notTo(beNil())
			}

			it("should work when on a detached HEAD") {
				let result = Fixtures.detachedHeadRepository.HEAD()
				expect(result.value?.longName).to(equal("HEAD"))
				expect(result.value?.shortName).to(beNil())
				expect(result.value?.oid).to(equal(OID(string: "315b3f344221db91ddc54b269f3c9af422da0f2e")!))
				expect(result.value as? Reference).notTo(beNil())
			}
		}

		describe("Repository.setHEAD(OID)") {
			it("should set HEAD to the OID") {
				let repo = Fixtures.simpleRepository
				let oid = OID(string: "315b3f344221db91ddc54b269f3c9af422da0f2e")!
				expect(repo.HEAD().value?.shortName).to(equal("master"))

				expect(repo.setHEAD(oid).error).to(beNil())
				let HEAD = repo.HEAD().value
				expect(HEAD?.longName).to(equal("HEAD"))
				expect(HEAD?.oid).to(equal(oid))

				expect(repo.setHEAD(repo.localBranch(named: "master").value!).error).to(beNil())
				expect(repo.HEAD().value?.shortName).to(equal("master"))
			}
		}

		describe("Repository.setHEAD(ReferenceType)") {
			it("should set HEAD to a branch") {
				let repo = Fixtures.detachedHeadRepository
				let oid = repo.HEAD().value!.oid
				expect(repo.HEAD().value?.longName).to(equal("HEAD"))

				let branch = repo.localBranch(named: "another-branch").value!
				expect(repo.setHEAD(branch).error).to(beNil())
				expect(repo.HEAD().value?.shortName).to(equal(branch.name))

				expect(repo.setHEAD(oid).error).to(beNil())
				expect(repo.HEAD().value?.longName).to(equal("HEAD"))
			}
		}

		describe("Repository.checkout()") {
			// We're not really equipped to test this yet. :(
		}

		describe("Repository.checkout(OID)") {
			it("should set HEAD") {
				let repo = Fixtures.simpleRepository
				let oid = OID(string: "315b3f344221db91ddc54b269f3c9af422da0f2e")!
				expect(repo.HEAD().value?.shortName).to(equal("master"))

				expect(repo.checkout(oid, strategy: CheckoutStrategy.None).error).to(beNil())
				let HEAD = repo.HEAD().value
				expect(HEAD?.longName).to(equal("HEAD"))
				expect(HEAD?.oid).to(equal(oid))

				expect(repo.checkout(repo.localBranch(named: "master").value!, strategy: CheckoutStrategy.None).error).to(beNil())
				expect(repo.HEAD().value?.shortName).to(equal("master"))
			}

			it("should call block on progress") {
				let repo = Fixtures.simpleRepository
				let oid = OID(string: "315b3f344221db91ddc54b269f3c9af422da0f2e")!
				expect(repo.HEAD().value?.shortName).to(equal("master"))

				expect(repo.checkout(oid, strategy: .None, progress: { (_, completedSteps, totalSteps) -> Void in
					expect(completedSteps).to(beLessThanOrEqualTo(totalSteps))
				}).error).to(beNil())

				let HEAD = repo.HEAD().value
				expect(HEAD?.longName).to(equal("HEAD"))
				expect(HEAD?.oid).to(equal(oid))
			}
		}

		describe("Repository.checkout(ReferenceType)") {
			it("should set HEAD") {
				let repo = Fixtures.detachedHeadRepository
				let oid = repo.HEAD().value!.oid
				expect(repo.HEAD().value?.longName).to(equal("HEAD"))

				let branch = repo.localBranch(named: "another-branch").value!
				expect(repo.checkout(branch, strategy: CheckoutStrategy.None).error).to(beNil())
				expect(repo.HEAD().value?.shortName).to(equal(branch.name))

				expect(repo.checkout(oid, strategy: CheckoutStrategy.None).error).to(beNil())
				expect(repo.HEAD().value?.longName).to(equal("HEAD"))
			}
		}

		describe("Repository.allCommits(in:)") {
			it("should return all (9) commits") {
				let repo = Fixtures.simpleRepository
				let branches = repo.localBranches().value!
				let expectedCount = 9
				let expectedMessages: [String] = [
					"List branches in README\n",
					"Create a README\n",
					"Merge branch 'alphabetize'\n",
					"Alphabetize branches\n",
					"List new branches\n",
					"List branches in README\n",
					"Create a README\n",
					"List branches in README\n",
					"Create a README\n",
				]
				var commitMessages: [String] = []
				for branch in branches {
					for commit in repo.commits(in: branch) {
						commitMessages.append(commit.value!.message)
					}
				}
				expect(commitMessages.count).to(equal(expectedCount))
				expect(commitMessages).to(equal(expectedMessages))
			}
		}

		describe("Repository.status	") {
			it("Should return accurate status") {
				// Repo with no status
				let repo = Fixtures.mantleRepository
				let branch = repo.localBranch(named: "master").value!
				expect(repo.checkout(branch, strategy: CheckoutStrategy.None)).to(haveSucceeded())

				let status = repo.status()

				expect(status.value?.count).to(equal(0))

				let repoWithStatus = Fixtures.sharedInstance.repository(named: "repository-with-status")
				let branchWithStatus = repoWithStatus.localBranch(named: "master").value!
				expect(repoWithStatus.checkout(branchWithStatus, strategy: CheckoutStrategy.None)).to(haveSucceeded())

				let statusWithStatus = repoWithStatus.status()

				expect(statusWithStatus.value?.count).to(equal(5))
			}
		}

		describe("Repository.diff") {
			it("Should have accurate delta information") {
				let repo = Fixtures.mantleRepository
				let branch = repo.localBranch(named: "master").value!
				expect(repo.checkout(branch, strategy: CheckoutStrategy.None)).to(haveSucceeded())

				let head = repo.HEAD().value!
				let commit = repo.object(head.oid).value! as! Commit
				let objects = repo.diff(for: commit)

				expect(objects.value?.count).to(equal(13))
			}

			it("Should handle initial commit well") {
				let repo = Fixtures.mantleRepository
				expect(repo.checkout(OID(string: "047b931bd7f5478340cef5885a6fff713005f4d6")!,
				                     strategy: CheckoutStrategy.None)).to(haveSucceeded())
				let head = repo.HEAD().value!
				let initalCommit = repo.object(head.oid).value! as! Commit
				let objects = repo.diff(for: initalCommit)

				expect(objects.value?.count).to(equal(2))
			}

			it("Should handle merge commits well") {
				let repo = Fixtures.mantleRepository
				expect(repo.checkout(OID(string: "d0d9c13da5eb5f9e8cf2a9f1f6ca3bdbe975b57d")!,
				                     strategy: CheckoutStrategy.None)).to(haveSucceeded())
				let head = repo.HEAD().value!
				let initalCommit = repo.object(head.oid).value! as! Commit
				let objects = repo.diff(for: initalCommit)

				expect(objects.value?.count).to(equal(20))
			}
		}
	}

	func temporaryURL(forPurpose purpose: String) -> URL {
		let globallyUniqueString = ProcessInfo.processInfo.globallyUniqueString
		let path = "\(NSTemporaryDirectory())\(globallyUniqueString)_\(purpose)"
		return URL(fileURLWithPath: path)
	}
}<|MERGE_RESOLUTION|>--- conflicted
+++ resolved
@@ -491,8 +491,6 @@
 			}
 		}
 
-<<<<<<< HEAD
-=======
 		describe("Repository.fetch(_:)") {
 			it("should fetch the data") {
 				let repo = Fixtures.mantleRepository
@@ -501,7 +499,6 @@
 			}
 		}
 
->>>>>>> c0c38222
 		describe("Repository.allTags()") {
 			it("should return all the tags") {
 				let repo = Fixtures.simpleRepository
